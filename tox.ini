--- conflicted
+++ resolved
@@ -44,18 +44,13 @@
 whitelist_externals = sed
                       bash
 commands =
-<<<<<<< HEAD
     pytest -v --cov={envsitepackagesdir}/ephemeris --cov-report xml {[tox]test_dir}
-    bash -c 'if [ "$TRAVIS" = "true" ] ; then python-codacy-coverage -r coverage.xml; fi'
-=======
-    pytest --cov={envsitepackagesdir}/ephemeris --cov-report xml {[tox]test_dir}
     # Replace the installed package directory by the source directory.
     # This is needed for codacy to understand which files have coverage testing
     sed -i 's#{envsitepackagesdir}#src#' coverage.xml
     # If running on travis, send a coverage report to codacy.
     # The CODACY_PROJECT_TOKEN env variable should be defined on travis.
     bash -c 'if [ "$TRAVIS" = "true" ] ; then  python-codacy-coverage -r coverage.xml; fi'
->>>>>>> 89df9fa8
 
 [testenv:py27]
 commands = bash {[tox]test_dir}/test.sh
