--- conflicted
+++ resolved
@@ -21,7 +21,6 @@
         """Install the data_managers on galaxy"""
         container = start_container
         data_managers = [
-<<<<<<< HEAD
             dict(name="data_manager_fetch_genome_dbkeys_all_fasta",
                  owner="devteam",
                  install_resolver_dependencies=True),
@@ -31,11 +30,6 @@
             dict(name="data_manager_bwa_mem_index_builder",
                  owner="devteam",
                  install_resolver_dependencies=True)
-=======
-            dict(name="data_manager_fetch_genome_dbkeys_all_fasta", owner="devteam"),
-            dict(name="data_manager_sam_fasta_index_builder", owner="devteam"),
-            dict(name="data_manager_bwa_mem_index_builder", owner="devteam"),
->>>>>>> 25d7d941
         ]
         irm = InstallRepositoryManager(container.gi)
         irm.install_repositories(data_managers)
